--- conflicted
+++ resolved
@@ -1,6 +1,5 @@
 """Simple example creating a session and using the AgentOS with a SessionManager to expose it"""
 
-import asyncio
 from textwrap import dedent
 from agno.agent import Agent
 from agno.db.postgres.postgres import PostgresDb
@@ -12,12 +11,9 @@
 from agno.models.openai import OpenAIChat
 from agno.os import AgentOS
 from agno.os.interfaces import Whatsapp
-<<<<<<< HEAD
 from agno.team.team import Team
 from agno.tools.duckduckgo import DuckDuckGoTools
-=======
 from agno.os.managers import KnowledgeManager, MemoryManager, SessionManager
->>>>>>> 99e30a4d
 from agno.vectordb.pgvector.pgvector import PgVector
 
 # Setup the database
