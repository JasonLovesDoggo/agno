--- conflicted
+++ resolved
@@ -16,10 +16,4 @@
     model=OpenAIChat(id="gpt-4o-audio-preview", modalities=["text"]),
     markdown=True,
 )
-<<<<<<< HEAD
-agent.print_response("What is in this audio?", audio=[AudioInput(content=wav_data, format="wav")])
-=======
-agent.print_response(
-    "What is in this audio?", audio={"data": encoded_string, "format": "wav"}
-)
->>>>>>> f425b7b0
+agent.print_response("What is in this audio?", audio=[AudioInput(content=wav_data, format="wav")])