"""Run `pip install openai exa_py duckduckgo-search yfinance pypdf sqlalchemy 'fastapi[standard]' youtube-transcript-api python-docx agno` to install dependencies."""

from datetime import datetime
from textwrap import dedent
from typing import List

from agno.agent import Agent
from agno.memory.v2 import Memory
from agno.memory.v2.db.sqlite import SqliteMemoryDb
from agno.embedder.openai import OpenAIEmbedder
from agno.knowledge.pdf_url import PDFUrlKnowledgeBase
from agno.models.openai import OpenAIChat
from agno.playground import Playground, serve_playground_app
from agno.storage.sqlite import SqliteStorage
from agno.tools.dalle import DalleTools
from agno.tools.duckduckgo import DuckDuckGoTools
from agno.tools.exa import ExaTools
from agno.tools.yfinance import YFinanceTools
from agno.tools.youtube import YouTubeTools
<<<<<<< HEAD
from agno.vectordb.lancedb import LanceDb, SearchType
=======
from pydantic import BaseModel, Field
>>>>>>> 057436b5

agent_storage_file: str = "tmp/agents.db"
memory_storage_file: str = "tmp/memory.db"
image_agent_storage_file: str = "tmp/image_agent.db"

db_url = "postgresql+psycopg://ai:ai@localhost:5532/ai"

memory_db = SqliteMemoryDb(table_name="memory", db_file=memory_storage_file)

# No need to set the model, it gets set by the agent to the agent's model
memory = Memory(db=memory_db)

simple_agent = Agent(
    name="Simple Agent",
    role="Answer basic questions",
    agent_id="simple-agent",
    model=OpenAIChat(id="gpt-4o-mini"),
    storage=SqliteStorage(
        table_name="simple_agent", db_file=agent_storage_file, auto_upgrade_schema=True
    ),
    memory=memory,
    enable_user_memories=True,
    add_history_to_messages=True,
    num_history_responses=5,
    add_datetime_to_instructions=True,
    markdown=True,
    instructions=[
        "Always answer like a pirate",
    ],
)

web_agent = Agent(
    name="Web Agent",
    role="Search the web for information",
    agent_id="web-agent",
    model=OpenAIChat(id="gpt-4o"),
    tools=[DuckDuckGoTools()],
    instructions=[
        "Break down the users request into 2-3 different searches.",
        "Always include sources",
    ],
    storage=SqliteStorage(
        table_name="web_agent", db_file=agent_storage_file, auto_upgrade_schema=True
    ),
    memory=memory,
    enable_user_memories=True,
    add_history_to_messages=True,
    num_history_responses=5,
    add_datetime_to_instructions=True,
    markdown=True,
    debug_mode=True,
    knowledge=PDFUrlKnowledgeBase(
        urls=["https://agno-public.s3.amazonaws.com/recipes/ThaiRecipes.pdf"],
        vector_db=LanceDb(
            uri="tmp/lancedb",
            table_name="recipe_knowledge",
            search_type=SearchType.hybrid,
            embedder=OpenAIEmbedder(id="text-embedding-3-small"),
        ),
    ),
)

finance_agent = Agent(
    name="Finance Agent",
    role="Get financial data",
    agent_id="finance-agent",
    model=OpenAIChat(id="gpt-4o"),
    tools=[
        YFinanceTools(
            stock_price=True,
            analyst_recommendations=True,
            company_info=True,
            company_news=True,
        )
    ],
    instructions=["Always use tables to display data"],
    storage=SqliteStorage(
        table_name="finance_agent", db_file=agent_storage_file, auto_upgrade_schema=True
    ),
    memory=memory,
    enable_user_memories=True,
    add_history_to_messages=True,
    num_history_responses=5,
    add_datetime_to_instructions=True,
    markdown=True,
)

image_agent = Agent(
    name="Image Agent",
    agent_id="image_agent",
    model=OpenAIChat(id="gpt-4o"),
    tools=[DalleTools(model="dall-e-3", size="1792x1024", quality="hd", style="vivid")],
    description="You are an AI agent that can generate images using DALL-E.",
    instructions=[
        "When the user asks you to create an image, use the `create_image` tool to create the image.",
        "Don't provide the URL of the image in the response. Only describe what image was generated.",
    ],
    memory=memory,
    markdown=True,
    enable_user_memories=True,
    add_history_to_messages=True,
    add_datetime_to_instructions=True,
    storage=SqliteStorage(
        table_name="image_agent",
        db_file=image_agent_storage_file,
        auto_upgrade_schema=True,
    ),
)

research_agent = Agent(
    name="Research Agent",
    role="Write research reports for the New York Times",
    agent_id="research-agent",
    model=OpenAIChat(id="gpt-4o"),
    tools=[
        ExaTools(
            start_published_date=datetime.now().strftime("%Y-%m-%d"), type="keyword"
        )
    ],
    description=(
        "You are a Research Agent that has the special skill of writing New York Times worthy articles. "
        "If you can directly respond to the user, do so. If the user asks for a report or provides a topic, follow the instructions below."
    ),
    instructions=[
        "For the provided topic, run 3 different searches.",
        "Read the results carefully and prepare a NYT worthy article.",
        "Focus on facts and make sure to provide references.",
    ],
    expected_output=dedent("""\
    Your articles should be engaging, informative, well-structured and in markdown format. They should follow the following structure:

    ## Engaging Article Title

    ### Overview
    {give a brief introduction of the article and why the user should read this report}
    {make this section engaging and create a hook for the reader}

    ### Section 1
    {break the article into sections}
    {provide details/facts/processes in this section}

    ... more sections as necessary...

    ### Takeaways
    {provide key takeaways from the article}

    ### References
    - [Reference 1](link)
    - [Reference 2](link)
    """),
    memory=memory,
    enable_user_memories=True,
    storage=SqliteStorage(
        table_name="research_agent",
        db_file=agent_storage_file,
        auto_upgrade_schema=True,
    ),
    add_history_to_messages=True,
    add_datetime_to_instructions=True,
    markdown=True,
)

youtube_agent = Agent(
    name="YouTube Agent",
    agent_id="youtube-agent",
    model=OpenAIChat(id="gpt-4o"),
    tools=[YouTubeTools()],
    description="You are a YouTube agent that has the special skill of understanding YouTube videos and answering questions about them.",
    instructions=[
        "Using a video URL, get the video data using the `get_youtube_video_data` tool and captions using the `get_youtube_video_data` tool.",
        "Using the data and captions, answer the user's question in an engaging and thoughtful manner. Focus on the most important details.",
        "If you cannot find the answer in the video, say so and ask the user to provide more details.",
        "Keep your answers concise and engaging.",
    ],
    memory=memory,
    enable_user_memories=True,
    add_history_to_messages=True,
    num_history_responses=5,
    show_tool_calls=True,
    add_datetime_to_instructions=True,
    storage=SqliteStorage(
        table_name="youtube_agent", db_file=agent_storage_file, auto_upgrade_schema=True
    ),
    markdown=True,
)


class MovieScript(BaseModel):
    setting: str = Field(
        ..., description="Provide a nice setting for a blockbuster movie."
    )
    ending: str = Field(
        ...,
        description="Ending of the movie. If not available, provide a happy ending.",
    )
    genre: str = Field(
        ...,
        description="Genre of the movie. If not available, select action, thriller or romantic comedy.",
    )
    name: str = Field(..., description="Give a name to this movie")
    characters: List[str] = Field(..., description="Name of characters for this movie.")
    storyline: str = Field(
        ..., description="3 sentence storyline for the movie. Make it exciting!"
    )


# Notice: agents with response model won't stream answers
movie_writer = Agent(
    name="Movie Writer Agent",
    model=OpenAIChat(id="gpt-4o"),
    response_model=MovieScript,
)

app = Playground(
    agents=[
        simple_agent,
        web_agent,
        finance_agent,
        youtube_agent,
        research_agent,
        image_agent,
        movie_writer,
    ],
).get_app()

if __name__ == "__main__":
    serve_playground_app("demo:app", reload=True)<|MERGE_RESOLUTION|>--- conflicted
+++ resolved
@@ -17,11 +17,11 @@
 from agno.tools.exa import ExaTools
 from agno.tools.yfinance import YFinanceTools
 from agno.tools.youtube import YouTubeTools
-<<<<<<< HEAD
+
 from agno.vectordb.lancedb import LanceDb, SearchType
-=======
+
 from pydantic import BaseModel, Field
->>>>>>> 057436b5
+
 
 agent_storage_file: str = "tmp/agents.db"
 memory_storage_file: str = "tmp/memory.db"
