from abc import ABC, abstractmethod
<<<<<<< HEAD
from typing import Any, Dict
=======

>>>>>>> 06a214ba
from fastapi import APIRouter


class BaseManager(ABC):
    type: str
    version: str = "1.0"
    router_prefix: str = ""
    name: str = ""

    router: APIRouter

    @abstractmethod
    def get_router(self, index: int, **kwargs) -> APIRouter:
        pass
    
    def to_dict(self) -> Dict[str, Any]:
        return {
            "type": self.type,
            "name": self.name,
        }<|MERGE_RESOLUTION|>--- conflicted
+++ resolved
@@ -1,9 +1,5 @@
 from abc import ABC, abstractmethod
-<<<<<<< HEAD
 from typing import Any, Dict
-=======
-
->>>>>>> 06a214ba
 from fastapi import APIRouter
 
 
