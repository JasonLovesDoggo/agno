from dataclasses import dataclass
from os import getenv
from typing import Any, Dict, Optional

from agno.models.openai.like import OpenAILike
<<<<<<< HEAD
from agno.utils.http import get_default_async_client
=======
from agno.utils.log import log_debug
>>>>>>> 4e281129

try:
    from openai import AsyncAzureOpenAI as AsyncAzureOpenAIClient
    from openai import AzureOpenAI as AzureOpenAIClient
except ImportError:
    raise ImportError("`openai` not installed. Please install using `pip install openai`")


@dataclass
class AzureOpenAI(OpenAILike):
    """
    Azure OpenAI Chat model

    Args:

        id (str): The model name to use.
        name (str): The model name to use.
        provider (str): The provider to use.
        api_key (Optional[str]): The API key to use.
        api_version (str): The API version to use.
        azure_endpoint (Optional[str]): The Azure endpoint to use.
        azure_deployment (Optional[str]): The Azure deployment to use.
        base_url (Optional[str]): The base URL to use.
        azure_ad_token (Optional[str]): The Azure AD token to use.
        azure_ad_token_provider (Optional[Any]): The Azure AD token provider to use.
        organization (Optional[str]): The organization to use.
        client (Optional[AzureOpenAIClient]): The OpenAI client to use.
        async_client (Optional[AsyncAzureOpenAIClient]): The OpenAI client to use.
    """

    id: str
    name: str = "AzureOpenAI"
    provider: str = "Azure"

    supports_native_structured_outputs: bool = True

    api_key: Optional[str] = None
    api_version: Optional[str] = "2024-10-21"
    azure_endpoint: Optional[str] = None
    azure_deployment: Optional[str] = None
    base_url: Optional[str] = None
    azure_ad_token: Optional[str] = None
    azure_ad_token_provider: Optional[Any] = None

    default_headers: Optional[Dict[str, str]] = None
    default_query: Optional[Dict[str, Any]] = None

    client: Optional[AzureOpenAIClient] = None
    async_client: Optional[AsyncAzureOpenAIClient] = None

    def _get_client_params(self) -> Dict[str, Any]:
        _client_params: Dict[str, Any] = {}

        self.api_key = self.api_key or getenv("AZURE_OPENAI_API_KEY")
        self.azure_endpoint = self.azure_endpoint or getenv("AZURE_OPENAI_ENDPOINT")
        self.azure_deployment = self.azure_deployment or getenv("AZURE_OPENAI_DEPLOYMENT")
        params_mapping = {
            "api_key": self.api_key,
            "api_version": self.api_version,
            "organization": self.organization,
            "azure_endpoint": self.azure_endpoint,
            "azure_deployment": self.azure_deployment,
            "base_url": self.base_url,
            "azure_ad_token": self.azure_ad_token,
            "azure_ad_token_provider": self.azure_ad_token_provider,
        }
        if self.default_headers is not None:
            _client_params["default_headers"] = self.default_headers
        if self.default_query is not None:
            _client_params["default_query"] = self.default_query

        _client_params.update({k: v for k, v in params_mapping.items() if v is not None})
        if self.client_params:
            _client_params.update(self.client_params)
        return _client_params

    def get_client(self) -> AzureOpenAIClient:
        """
        Get the OpenAI client.

        Returns:
            AzureOpenAIClient: The OpenAI client.

        """
        if self.client is not None and not self.client.is_closed():
            return self.client

        _client_params: Dict[str, Any] = self._get_client_params()

        if self.http_client:
            if isinstance(self.http_client, httpx.Client):
                _client_params["http_client"] = self.http_client
            else:
                log_debug("http_client is not an instance of httpx.Client.")

        # Create client
        self.client = AzureOpenAIClient(**_client_params)
        return self.client

    def get_async_client(self) -> AsyncAzureOpenAIClient:
        """
        Returns an asynchronous OpenAI client.

        Returns:
            AsyncAzureOpenAIClient: An instance of the asynchronous OpenAI client.
        """
        if self.async_client and not self.async_client.is_closed():
            return self.async_client

        _client_params: Dict[str, Any] = self._get_client_params()

        if self.http_client and isinstance(self.http_client, httpx.AsyncClient):
            _client_params["http_client"] = self.http_client
        else:
<<<<<<< HEAD
            # Use global async client when no custom http_client is provided
            _client_params["http_client"] = get_default_async_client()
=======
            if self.http_client:
                log_debug("The current http_client is not async. A default httpx.AsyncClient will be used instead.")
            # Create a new async HTTP client with custom limits
            _client_params["http_client"] = httpx.AsyncClient(
                limits=httpx.Limits(max_connections=1000, max_keepalive_connections=100)
            )
>>>>>>> 4e281129

        self.async_client = AsyncAzureOpenAIClient(**_client_params)
        return self.async_client<|MERGE_RESOLUTION|>--- conflicted
+++ resolved
@@ -3,11 +3,8 @@
 from typing import Any, Dict, Optional
 
 from agno.models.openai.like import OpenAILike
-<<<<<<< HEAD
 from agno.utils.http import get_default_async_client
-=======
 from agno.utils.log import log_debug
->>>>>>> 4e281129
 
 try:
     from openai import AsyncAzureOpenAI as AsyncAzureOpenAIClient
@@ -122,17 +119,8 @@
         if self.http_client and isinstance(self.http_client, httpx.AsyncClient):
             _client_params["http_client"] = self.http_client
         else:
-<<<<<<< HEAD
             # Use global async client when no custom http_client is provided
             _client_params["http_client"] = get_default_async_client()
-=======
-            if self.http_client:
-                log_debug("The current http_client is not async. A default httpx.AsyncClient will be used instead.")
-            # Create a new async HTTP client with custom limits
-            _client_params["http_client"] = httpx.AsyncClient(
-                limits=httpx.Limits(max_connections=1000, max_keepalive_connections=100)
-            )
->>>>>>> 4e281129
 
         self.async_client = AsyncAzureOpenAIClient(**_client_params)
         return self.async_client