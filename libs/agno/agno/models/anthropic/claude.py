import json
from dataclasses import dataclass, field
from os import getenv
from typing import Any, Dict, Iterator, List, Optional, Tuple, Union

from agno.media import Image
from agno.models.base import Metrics, Model
from agno.models.message import Message
from agno.models.response import ModelResponse
from agno.utils.log import logger

try:
    from anthropic import Anthropic as AnthropicClient
    from anthropic.lib.streaming._types import (
        ContentBlockStopEvent,
        MessageStopEvent,
        RawContentBlockDeltaEvent,
    )
    from anthropic.types import Message as AnthropicMessage
    from anthropic.types import TextBlock, TextDelta, ToolUseBlock, Usage
except (ModuleNotFoundError, ImportError):
    raise ImportError("`anthropic` not installed. Please install using `pip install anthropic`")


@dataclass
class MessageData:
    response_content: str = ""
    response_block: List[Union[TextBlock, ToolUseBlock]] = field(default_factory=list)
    response_block_content: Optional[Union[TextBlock, ToolUseBlock]] = None
    response_usage: Optional[Usage] = None
    tool_calls: List[Dict[str, Any]] = field(default_factory=list)
    tool_ids: List[str] = field(default_factory=list)


def format_image_for_message(image: Image) -> Optional[Dict[str, Any]]:
    """
    Add an image to a message by converting it to base64 encoded format.
    """
    import base64
    import imghdr

    type_mapping = {"jpeg": "image/jpeg", "png": "image/png", "gif": "image/gif", "webp": "image/webp"}

    try:
        # Case 1: Image is a URL
        if image.url is not None:
            content_bytes = image.image_url_content

        # Case 2: Image is a local file path
        elif image.filepath is not None:
            from pathlib import Path

            path = Path(image.filepath)
            if path.exists() and path.is_file():
                with open(image.filepath, "rb") as f:
                    content_bytes = f.read()
            else:
                logger.error(f"Image file not found: {image}")
                return None

        # Case 3: Image is a bytes object
        elif image.content is not None:
            content_bytes = image.content

        else:
            logger.error(f"Unsupported image type: {type(image)}")
            return None

        img_type = imghdr.what(None, h=content_bytes)  # type: ignore
        if not img_type:
            logger.error("Unable to determine image type")
            return None

        media_type = type_mapping.get(img_type)
        if not media_type:
            logger.error(f"Unsupported image type: {img_type}")
            return None

        return {
            "type": "image",
            "source": {
                "type": "base64",
                "media_type": media_type,
                "data": base64.b64encode(content_bytes).decode("utf-8"),  # type: ignore
            },
        }

    except Exception as e:
        logger.error(f"Error processing image: {e}")
        return None


@dataclass
class Claude(Model):
    """
    A class representing Anthropic Claude model.

    For more information, see: https://docs.anthropic.com/en/api/messages
    """

    id: str = "claude-3-5-sonnet-20241022"
    name: str = "Claude"
    provider: str = "Anthropic"

    # Request parameters
    max_tokens: Optional[int] = 1024
    temperature: Optional[float] = None
    stop_sequences: Optional[List[str]] = None
    top_p: Optional[float] = None
    top_k: Optional[int] = None
    request_params: Optional[Dict[str, Any]] = None

    # Client parameters
    api_key: Optional[str] = None
    client_params: Optional[Dict[str, Any]] = None

    # Anthropic client
    client: Optional[AnthropicClient] = None

    def get_client(self) -> AnthropicClient:
        """
        Returns an instance of the Anthropic client.
        """
        if self.client:
            return self.client

        self.api_key = self.api_key or getenv("ANTHROPIC_API_KEY")
        if not self.api_key:
            logger.error("ANTHROPIC_API_KEY not set. Please set the ANTHROPIC_API_KEY environment variable.")

        _client_params: Dict[str, Any] = {}
        # Set client parameters if they are provided
        if self.api_key:
            _client_params["api_key"] = self.api_key
        if self.client_params:
            _client_params.update(self.client_params)
        return AnthropicClient(**_client_params)

    @property
    def request_kwargs(self) -> Dict[str, Any]:
        """
        Generate keyword arguments for API requests.
        """
        _request_params: Dict[str, Any] = {}
        if self.max_tokens:
            _request_params["max_tokens"] = self.max_tokens
        if self.temperature:
            _request_params["temperature"] = self.temperature
        if self.stop_sequences:
            _request_params["stop_sequences"] = self.stop_sequences
        if self.top_p:
            _request_params["top_p"] = self.top_p
        if self.top_k:
            _request_params["top_k"] = self.top_k
        if self.request_params:
            _request_params.update(self.request_params)
        return _request_params

    def format_messages(self, messages: List[Message]) -> Tuple[List[Dict[str, str]], str]:
        """
        Process the list of messages and separate them into API messages and system messages.

        Args:
            messages (List[Message]): The list of messages to process.

        Returns:
            Tuple[List[Dict[str, str]], str]: A tuple containing the list of API messages and the concatenated system messages.
        """
        chat_messages: List[Dict[str, str]] = []
        system_messages: List[str] = []

        for idx, message in enumerate(messages):
            content = message.content or ""
            if message.role == "system" or (message.role != "user" and idx in [0, 1]):
                system_messages.append(content)  # type: ignore
            else:
                if isinstance(content, str):
                    content = [{"type": "text", "text": content}]

                if message.role == "user" and message.images is not None:
                    for image in message.images:
                        image_content = format_image_for_message(image)
                        if image_content:
                            content.append(image_content)

                chat_messages.append({"role": message.role, "content": content})  # type: ignore
        return chat_messages, " ".join(system_messages)

    def prepare_request_kwargs(self, system_message: str) -> Dict[str, Any]:
        """
        Prepare the request keyword arguments for the API call.

        Args:
            system_message (str): The concatenated system messages.

        Returns:
            Dict[str, Any]: The request keyword arguments.
        """
        request_kwargs = self.request_kwargs.copy()
        request_kwargs["system"] = system_message

        if self.tools:
            request_kwargs["tools"] = self.format_tools_for_model()
        return request_kwargs

    def format_tools_for_model(self) -> Optional[List[Dict[str, Any]]]:
        """
        Transforms function definitions into a format accepted by the Anthropic API.

        Returns:
            Optional[List[Dict[str, Any]]]: A list of tools formatted for the API, or None if no functions are defined.
        """
        if not self._functions:
            return None

        tools: List[Dict[str, Any]] = []
        for func_name, func_def in self._functions.items():
            parameters: Dict[str, Any] = func_def.parameters or {}
            properties: Dict[str, Any] = parameters.get("properties", {})
            required_params: List[str] = []

            for param_name, param_info in properties.items():
                param_type = param_info.get("type", "")
                param_type_list: List[str] = [param_type] if isinstance(param_type, str) else param_type or []

                if "null" not in param_type_list:
                    required_params.append(param_name)

            input_properties: Dict[str, Dict[str, Union[str, List[str]]]] = {
                param_name: {
                    "type": param_info.get("type", ""),
                    "description": param_info.get("description", ""),
                }
                for param_name, param_info in properties.items()
            }

            tool = {
                "name": func_name,
                "description": func_def.description or "",
                "input_schema": {
                    "type": parameters.get("type", "object"),
                    "properties": input_properties,
                    "required": required_params,
                },
            }
            tools.append(tool)
        return tools

    def invoke(self, messages: List[Message]) -> AnthropicMessage:
        """
        Send a request to the Anthropic API to generate a response.

        Args:
            messages (List[Message]): A list of messages to send to the model.

        Returns:
            AnthropicMessage: The response from the model.
        """
        chat_messages, system_message = self.format_messages(messages)
        request_kwargs = self.prepare_request_kwargs(system_message)

        return self.get_client().messages.create(
            model=self.id,
            messages=chat_messages,  # type: ignore
            **request_kwargs,
        )

    def invoke_stream(self, messages: List[Message]) -> Any:
        """
        Stream a response from the Anthropic API.

        Args:
            messages (List[Message]): A list of messages to send to the model.

        Returns:
            Any: The streamed response from the model.
        """
        chat_messages, system_message = self.format_messages(messages)
        request_kwargs = self.prepare_request_kwargs(system_message)

        return self.get_client().messages.stream(
            model=self.id,
            messages=chat_messages,  # type: ignore
            **request_kwargs,
        )

    def update_usage_metrics(
        self,
        assistant_message: Message,
        usage: Optional[Usage] = None,
        metrics: Metrics = Metrics(),
    ) -> None:
        """
        Update the usage metrics for the assistant message.

        Args:
            assistant_message (Message): The assistant message.
            usage (Optional[Usage]): The usage metrics returned by the model.
            metrics (Metrics): The metrics to update.
        """
        if usage:
            metrics.input_tokens = usage.input_tokens or 0
            metrics.output_tokens = usage.output_tokens or 0
            metrics.total_tokens = metrics.input_tokens + metrics.output_tokens

        self._update_model_metrics(metrics_for_run=metrics)
        self._update_assistant_message_metrics(assistant_message=assistant_message, metrics_for_run=metrics)

    def create_assistant_message(self, response: AnthropicMessage, metrics: Metrics) -> Tuple[Message, str, List[str]]:
        """
        Create an assistant message from the response.

        Args:
            response (AnthropicMessage): The response from the model.
            metrics (Metrics): The metrics for the response.

        Returns:
            Tuple[Message, str, List[str]]: A tuple containing the assistant message, the response content, and the tool ids.
        """
        message_data = MessageData()

        if response.content:
            message_data.response_block = response.content
            message_data.response_block_content = response.content[0]
            message_data.response_usage = response.usage

        # -*- Extract response content
        if message_data.response_block_content is not None:
            if isinstance(message_data.response_block_content, TextBlock):
                message_data.response_content = message_data.response_block_content.text
            elif isinstance(message_data.response_block_content, ToolUseBlock):
                tool_block_input = message_data.response_block_content.input
                if tool_block_input and isinstance(tool_block_input, dict):
                    message_data.response_content = tool_block_input.get("query", "")

        # -*- Create assistant message
        assistant_message = Message(
            role=response.role or "assistant",
            content=message_data.response_content,
        )

        # -*- Extract tool calls from the response
        if response.stop_reason == "tool_use":
            for block in message_data.response_block:
                if isinstance(block, ToolUseBlock):
                    tool_use: ToolUseBlock = block
                    tool_name = tool_use.name
                    tool_input = tool_use.input
                    message_data.tool_ids.append(tool_use.id)

                    function_def = {"name": tool_name}
                    if tool_input:
                        function_def["arguments"] = json.dumps(tool_input)
                    message_data.tool_calls.append(
                        {
                            "type": "function",
                            "function": function_def,
                        }
                    )

        # -*- Update assistant message if tool calls are present
        if len(message_data.tool_calls) > 0:
            assistant_message.tool_calls = message_data.tool_calls
            assistant_message.content = message_data.response_block

        # -*- Update usage metrics
        self.update_usage_metrics(assistant_message, message_data.response_usage, metrics)

        return assistant_message, message_data.response_content, message_data.tool_ids

    def format_function_call_results(
        self, function_call_results: List[Message], tool_ids: List[str], messages: List[Message]
    ) -> None:
        """
        Handle the results of function calls.

        Args:
            function_call_results (List[Message]): The results of the function calls.
            tool_ids (List[str]): The tool ids.
            messages (List[Message]): The list of conversation messages.
        """
        if len(function_call_results) > 0:
            fc_responses: List = []
            for _fc_message_index, _fc_message in enumerate(function_call_results):
                fc_responses.append(
                    {
                        "type": "tool_result",
                        "tool_use_id": tool_ids[_fc_message_index],
                        "content": _fc_message.content,
                    }
                )
            messages.append(Message(role="user", content=fc_responses))

    def handle_tool_calls(
        self,
        assistant_message: Message,
        messages: List[Message],
        model_response: ModelResponse,
        response_content: str,
        tool_ids: List[str],
    ) -> Optional[ModelResponse]:
        """
        Handle tool calls in the assistant message.

        Args:
            assistant_message (Message): The assistant message.
            messages (List[Message]): A list of messages.
            model_response [ModelResponse]: The model response.
            response_content (str): The response content.
            tool_ids (List[str]): The tool ids.

        Returns:
            Optional[ModelResponse]: The model response.
        """
        if assistant_message.tool_calls is not None and len(assistant_message.tool_calls) > 0:
            model_response.content = str(response_content)
            model_response.content += "\n\n"
            function_calls_to_run = self._get_function_calls_to_run(assistant_message, messages)
            function_call_results: List[Message] = []

            if self.show_tool_calls:
                if len(function_calls_to_run) == 1:
                    model_response.content += f" - Running: {function_calls_to_run[0].get_call_str()}\n\n"
                elif len(function_calls_to_run) > 1:
                    model_response.content += "Running:"
                    for _f in function_calls_to_run:
                        model_response.content += f"\n - {_f.get_call_str()}"
                    model_response.content += "\n\n"

            for _ in self.run_function_calls(
                function_calls=function_calls_to_run,
                function_call_results=function_call_results,
            ):
                pass

            self.format_function_call_results(function_call_results, tool_ids, messages)

            return model_response
        return None

    def response(self, messages: List[Message]) -> ModelResponse:
        """
        Send a chat completion request to the Anthropic API.

        Args:
            messages (List[Message]): A list of messages to send to the model.

        Returns:
            ModelResponse: The response from the model.
        """
        logger.debug("---------- Claude Response Start ----------")
        self._log_messages(messages)
        model_response = ModelResponse()
        metrics_for_run = Metrics()

        metrics_for_run.start_response_timer()
        response: AnthropicMessage = self.invoke(messages=messages)
        metrics_for_run.stop_response_timer()

        # -*- Create assistant message
        assistant_message, response_content, tool_ids = self.create_assistant_message(
            response=response, metrics=metrics_for_run
        )

        # -*- Add assistant message to messages
        messages.append(assistant_message)

        # -*- Log response and metrics
        assistant_message.log()
        metrics_for_run.log()

        # -*- Handle tool calls
        if self.handle_tool_calls(assistant_message, messages, model_response, response_content, tool_ids):
            response_after_tool_calls = self.response(messages=messages)
            if response_after_tool_calls.content is not None:
                if model_response.content is None:
                    model_response.content = ""
                model_response.content += response_after_tool_calls.content
            return model_response

        # -*- Update model response
        if assistant_message.content is not None:
            model_response.content = assistant_message.get_content_string()

        logger.debug("---------- Claude Response End ----------")
        return model_response

    def handle_stream_tool_calls(
        self,
        assistant_message: Message,
        messages: List[Message],
        tool_ids: List[str],
    ) -> Iterator[ModelResponse]:
        """
        Parse and run function calls from the assistant message.

        Args:
            assistant_message (Message): The assistant message containing tool calls.
            messages (List[Message]): The list of conversation messages.
            tool_ids (List[str]): The list of tool IDs.

        Yields:
            Iterator[ModelResponse]: Yields model responses during function execution.
        """
        if assistant_message.tool_calls is not None and len(assistant_message.tool_calls) > 0:
            yield ModelResponse(content="\n\n")
            function_calls_to_run = self._get_function_calls_to_run(assistant_message, messages)
            function_call_results: List[Message] = []

            if self.show_tool_calls:
                if len(function_calls_to_run) == 1:
                    yield ModelResponse(content=f" - Running: {function_calls_to_run[0].get_call_str()}\n\n")
                elif len(function_calls_to_run) > 1:
                    yield ModelResponse(content="Running:")
                    for _f in function_calls_to_run:
                        yield ModelResponse(content=f"\n - {_f.get_call_str()}")
                    yield ModelResponse(content="\n\n")

            for intermediate_model_response in self.run_function_calls(
                function_calls=function_calls_to_run, function_call_results=function_call_results
            ):
                yield intermediate_model_response

            self.format_function_call_results(function_call_results, tool_ids, messages)

    def response_stream(self, messages: List[Message]) -> Iterator[ModelResponse]:
        logger.debug("---------- Claude Response Start ----------")
        self._log_messages(messages)
        message_data = MessageData()
        metrics = Metrics()

        # -*- Generate response
        metrics.start_response_timer()
        response = self.invoke_stream(messages=messages)
        with response as stream:
            for delta in stream:
                if isinstance(delta, RawContentBlockDeltaEvent):
                    if isinstance(delta.delta, TextDelta):
                        yield ModelResponse(content=delta.delta.text)
                        message_data.response_content += delta.delta.text
                        metrics.output_tokens += 1
                        if metrics.output_tokens == 1:
                            metrics.time_to_first_token = metrics.response_timer.elapsed

                if isinstance(delta, ContentBlockStopEvent):
                    if isinstance(delta.content_block, ToolUseBlock):
                        tool_use = delta.content_block
                        tool_name = tool_use.name
                        tool_input = tool_use.input
                        message_data.tool_ids.append(tool_use.id)

                        function_def = {"name": tool_name}
                        if tool_input:
                            function_def["arguments"] = json.dumps(tool_input)
                        message_data.tool_calls.append(
                            {
                                "type": "function",
                                "function": function_def,
                            }
                        )
                    message_data.response_block.append(delta.content_block)

                if isinstance(delta, MessageStopEvent):
                    message_data.response_usage = delta.message.usage
        yield ModelResponse(content="\n\n")

        metrics.stop_response_timer()

        # -*- Create assistant message
        assistant_message = Message(
            role="assistant",
            content=message_data.response_content,
        )

        # -*- Update assistant message if tool calls are present
        if len(message_data.tool_calls) > 0:
            assistant_message.content = message_data.response_block
            assistant_message.tool_calls = message_data.tool_calls

        # -*- Update usage metrics
        self.update_usage_metrics(assistant_message, message_data.response_usage, metrics)

        # -*- Add assistant message to messages
        messages.append(assistant_message)

        # -*- Log response and metrics
        assistant_message.log()
        metrics.log()

        if assistant_message.tool_calls is not None and len(assistant_message.tool_calls) > 0:
            yield from self.handle_stream_tool_calls(assistant_message, messages, message_data.tool_ids)
            yield from self.response_stream(messages=messages)
        logger.debug("---------- Claude Response End ----------")

    def get_tool_call_prompt(self) -> Optional[str]:
        if self._functions is not None and len(self._functions) > 0:
            tool_call_prompt = "Do not reflect on the quality of the returned search results in your response"
            return tool_call_prompt
        return None

    def get_system_message_for_model(self) -> Optional[str]:
        return self.get_tool_call_prompt()

    async def ainvoke(self, *args, **kwargs) -> Any:
<<<<<<< HEAD
        raise NotImplementedError(f"Async not supported on {self.name}.")

    async def ainvoke_stream(self, *args, **kwargs) -> Any:
        raise NotImplementedError(f"Async not supported on {self.name}.")

    async def aresponse(self, messages: List[Message]) -> ModelResponse:
        raise NotImplementedError(f"Async not supported on {self.name}.")

    async def aresponse_stream(self, messages: List[Message]) -> ModelResponse:
        raise NotImplementedError(f"Async not supported on {self.name}.")
=======
        raise Exception(f"Async not supported on {self.name}.")

    async def ainvoke_stream(self, *args, **kwargs) -> Any:
        raise Exception(f"Async not supported on {self.name}.")

    async def aresponse(self, messages: List[Message]) -> ModelResponse:
        raise Exception(f"Async not supported on {self.name}.")

    async def aresponse_stream(self, messages: List[Message]) -> ModelResponse:
        raise Exception(f"Async not supported on {self.name}.")
>>>>>>> 2261d635
<|MERGE_RESOLUTION|>--- conflicted
+++ resolved
@@ -602,7 +602,6 @@
         return self.get_tool_call_prompt()
 
     async def ainvoke(self, *args, **kwargs) -> Any:
-<<<<<<< HEAD
         raise NotImplementedError(f"Async not supported on {self.name}.")
 
     async def ainvoke_stream(self, *args, **kwargs) -> Any:
@@ -612,16 +611,4 @@
         raise NotImplementedError(f"Async not supported on {self.name}.")
 
     async def aresponse_stream(self, messages: List[Message]) -> ModelResponse:
-        raise NotImplementedError(f"Async not supported on {self.name}.")
-=======
-        raise Exception(f"Async not supported on {self.name}.")
-
-    async def ainvoke_stream(self, *args, **kwargs) -> Any:
-        raise Exception(f"Async not supported on {self.name}.")
-
-    async def aresponse(self, messages: List[Message]) -> ModelResponse:
-        raise Exception(f"Async not supported on {self.name}.")
-
-    async def aresponse_stream(self, messages: List[Message]) -> ModelResponse:
-        raise Exception(f"Async not supported on {self.name}.")
->>>>>>> 2261d635
+        raise NotImplementedError(f"Async not supported on {self.name}.")