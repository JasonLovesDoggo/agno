import json
from pathlib import Path
from typing import Any, Dict, List, Optional

from agno.tools import Toolkit
<<<<<<< HEAD
from agno.utils.log import log_info, logger
=======
from agno.utils.log import log_debug, logger
>>>>>>> bdc084d2

try:
    import arxiv
except ImportError:
    raise ImportError("`arxiv` not installed. Please install using `pip install arxiv`")

try:
    from pypdf import PdfReader
except ImportError:
    raise ImportError("`pypdf` not installed. Please install using `pip install pypdf`")


class ArxivTools(Toolkit):
    def __init__(self, search_arxiv: bool = True, read_arxiv_papers: bool = True, download_dir: Optional[Path] = None):
        super().__init__(name="arxiv_tools")

        self.client: arxiv.Client = arxiv.Client()
        self.download_dir: Path = download_dir or Path(__file__).parent.joinpath("arxiv_pdfs")

        if search_arxiv:
            self.register(self.search_arxiv_and_return_articles)
        if read_arxiv_papers:
            self.register(self.read_arxiv_papers)

    def search_arxiv_and_return_articles(self, query: str, num_articles: int = 10) -> str:
        """Use this function to search arXiv for a query and return the top articles.

        Args:
            query (str): The query to search arXiv for.
            num_articles (int, optional): The number of articles to return. Defaults to 10.
        Returns:
            str: A JSON of the articles with title, id, authors, pdf_url and summary.
        """

        articles = []
<<<<<<< HEAD
        log_info(f"Searching arxiv for: {query}")
=======
        log_debug(f"Searching arxiv for: {query}")
>>>>>>> bdc084d2
        for result in self.client.results(
            search=arxiv.Search(
                query=query,
                max_results=num_articles,
                sort_by=arxiv.SortCriterion.Relevance,
                sort_order=arxiv.SortOrder.Descending,
            )
        ):
            try:
                article = {
                    "title": result.title,
                    "id": result.get_short_id(),
                    "entry_id": result.entry_id,
                    "authors": [author.name for author in result.authors],
                    "primary_category": result.primary_category,
                    "categories": result.categories,
                    "published": result.published.isoformat() if result.published else None,
                    "pdf_url": result.pdf_url,
                    "links": [link.href for link in result.links],
                    "summary": result.summary,
                    "comment": result.comment,
                }
                articles.append(article)
            except Exception as e:
                logger.error(f"Error processing article: {e}")
        return json.dumps(articles, indent=4)

    def read_arxiv_papers(self, id_list: List[str], pages_to_read: Optional[int] = None) -> str:
        """Use this function to read a list of arxiv papers and return the content.

        Args:
            id_list (list, str): The list of `id` of the papers to add to the knowledge base.
                    Should be of the format: ["2103.03404v1", "2103.03404v2"]
            pages_to_read (int, optional): The number of pages to read from the paper.
                    None means read all pages. Defaults to None.
        Returns:
            str: JSON of the papers.
        """

        download_dir = self.download_dir
        download_dir.mkdir(parents=True, exist_ok=True)

        articles = []
<<<<<<< HEAD
        log_info(f"Searching arxiv for: {id_list}")
=======
        log_debug(f"Searching arxiv for: {id_list}")
>>>>>>> bdc084d2
        for result in self.client.results(search=arxiv.Search(id_list=id_list)):
            try:
                article: Dict[str, Any] = {
                    "title": result.title,
                    "id": result.get_short_id(),
                    "entry_id": result.entry_id,
                    "authors": [author.name for author in result.authors],
                    "primary_category": result.primary_category,
                    "categories": result.categories,
                    "published": result.published.isoformat() if result.published else None,
                    "pdf_url": result.pdf_url,
                    "links": [link.href for link in result.links],
                    "summary": result.summary,
                    "comment": result.comment,
                }
                if result.pdf_url:
<<<<<<< HEAD
                    log_info(f"Downloading: {result.pdf_url}")
                    pdf_path = result.download_pdf(dirpath=str(download_dir))
                    log_info(f"To: {pdf_path}")
=======
                    log_debug(f"Downloading: {result.pdf_url}")
                    pdf_path = result.download_pdf(dirpath=str(download_dir))
                    log_debug(f"To: {pdf_path}")
>>>>>>> bdc084d2
                    pdf_reader = PdfReader(pdf_path)
                    article["content"] = []
                    for page_number, page in enumerate(pdf_reader.pages, start=1):
                        if pages_to_read and page_number > pages_to_read:
                            break
                        content = {
                            "page": page_number,
                            "text": page.extract_text(),
                        }
                        article["content"].append(content)
                articles.append(article)
            except Exception as e:
                logger.error(f"Error processing article: {e}")
        return json.dumps(articles, indent=4)<|MERGE_RESOLUTION|>--- conflicted
+++ resolved
@@ -3,11 +3,7 @@
 from typing import Any, Dict, List, Optional
 
 from agno.tools import Toolkit
-<<<<<<< HEAD
-from agno.utils.log import log_info, logger
-=======
 from agno.utils.log import log_debug, logger
->>>>>>> bdc084d2
 
 try:
     import arxiv
@@ -43,11 +39,7 @@
         """
 
         articles = []
-<<<<<<< HEAD
-        log_info(f"Searching arxiv for: {query}")
-=======
         log_debug(f"Searching arxiv for: {query}")
->>>>>>> bdc084d2
         for result in self.client.results(
             search=arxiv.Search(
                 query=query,
@@ -91,11 +83,7 @@
         download_dir.mkdir(parents=True, exist_ok=True)
 
         articles = []
-<<<<<<< HEAD
-        log_info(f"Searching arxiv for: {id_list}")
-=======
         log_debug(f"Searching arxiv for: {id_list}")
->>>>>>> bdc084d2
         for result in self.client.results(search=arxiv.Search(id_list=id_list)):
             try:
                 article: Dict[str, Any] = {
@@ -112,15 +100,9 @@
                     "comment": result.comment,
                 }
                 if result.pdf_url:
-<<<<<<< HEAD
-                    log_info(f"Downloading: {result.pdf_url}")
-                    pdf_path = result.download_pdf(dirpath=str(download_dir))
-                    log_info(f"To: {pdf_path}")
-=======
                     log_debug(f"Downloading: {result.pdf_url}")
                     pdf_path = result.download_pdf(dirpath=str(download_dir))
                     log_debug(f"To: {pdf_path}")
->>>>>>> bdc084d2
                     pdf_reader = PdfReader(pdf_path)
                     article["content"] = []
                     for page_number, page in enumerate(pdf_reader.pages, start=1):
